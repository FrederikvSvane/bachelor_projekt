--- conflicted
+++ resolved
@@ -67,14 +67,6 @@
         self.room2 = Room(2)
         self.room3 = Room(3)
         
-<<<<<<< HEAD
-        self.case1 = Case(1, meetings=[Meeting(1, 30)])
-        self.case2 = Case(2, 30)
-        self.case3 = Case(3, 30)
-        self.case4 = Case(4, 30)
-        self.case5 = Case(5, 30)
-        self.case6 = Case(6, 30)
-=======
         case1 = Case(1)
         case2 = Case(2)
         case3 = Case(3)
@@ -87,7 +79,6 @@
         self.meeting4 = Meeting(4, 30, 0, None, None, case4)
         self.meeting5 = Meeting(5, 30, 0, None, None, case5)
         self.meeting6 = Meeting(6, 30, 0, None, None, case6)
->>>>>>> 9641a4da
     
 # FULL score calculations
 
