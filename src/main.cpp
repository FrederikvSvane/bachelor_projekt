#include "service/graph/coloring.hpp"
#include "domain/graph/graph.hpp"
#include "utils/json.hpp"
#include "service/graph/matching.hpp"
#include "domain/schedule.hpp"

using json = nlohmann::json;

int main(int argc, char const* argv[]) {
    const int n_meetings = 95;
    const int n_judges   = 17;
    const int n_rooms    = 4;
    // const int n_meetings = 9;
    // const int n_judges   = 3;
    // const int n_rooms    = 3;

    json example = {
        {"hard", true},
        {"soft", false},
    };

    DirectedGraph graph(n_meetings + n_judges * n_rooms);

    graph.initialize_bipartite_graph(n_meetings, n_judges, n_rooms);
    graph.visualize();

    vector<MeetingJudgeRoomNode> assigned_meetings = matching::assign_meetings_to_judge_room_pairs(graph);

    DirectedGraph sol_graph((int)assigned_meetings.size());
    for (const auto& appointment : assigned_meetings) {
        sol_graph.addNode(appointment);
    }
    sol_graph.visualize();

    UndirectedGraph conflict_graph = matching::constructConflictGraph(assigned_meetings);
    conflict_graph.visualize();

    coloring::colorConflictGraph(conflict_graph);
    conflict_graph.visualize();
<<<<<<< HEAD

    Schedule schedule(20, 300, 30);
=======
    
    Schedule schedule(5, 300, 30);
>>>>>>> 94fcd227
    schedule.generateScheduleFromColoredGraph(conflict_graph);
    schedule.visualize();

    return 0;
}<|MERGE_RESOLUTION|>--- conflicted
+++ resolved
@@ -37,13 +37,8 @@
 
     coloring::colorConflictGraph(conflict_graph);
     conflict_graph.visualize();
-<<<<<<< HEAD
-
-    Schedule schedule(20, 300, 30);
-=======
     
     Schedule schedule(5, 300, 30);
->>>>>>> 94fcd227
     schedule.generateScheduleFromColoredGraph(conflict_graph);
     schedule.visualize();
 
