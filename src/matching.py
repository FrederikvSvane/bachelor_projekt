--- conflicted
+++ resolved
@@ -4,8 +4,8 @@
 
 from src.model import Case, Judge, Room, Attribute
 from src.graph import (
-    DirectedGraph, UndirectedGraph, Node, JudgeNode, CaseNode, 
-    RoomNode, CaseJudgeNode, CaseJudgeRoomNode, Edge
+    DirectedGraph, UndirectedGraph, Node, JudgeNode, MeetingNode, 
+    RoomNode, MeetingJudgeNode, MeetingJudgeRoomNode, Edge
 )
 
 class AugmentingPath:
@@ -41,20 +41,10 @@
     # No path found
     return None
 
-<<<<<<< HEAD
-def construct_conflict_graph(assigned_meetings: List[CaseJudgeRoomNode]) -> UndirectedGraph:
-=======
 def update_flow_along_path(graph: DirectedGraph, parent: List[int], source: int, sink: int, path_flow: int) -> None:
->>>>>>> e1ca65eb
     """
     Update flow along the augmenting path.
     
-<<<<<<< HEAD
-    Args:
-        assigned_meetings: List of CaseJudgeRoomNode objects representing assignments
-        
-=======
->>>>>>> e1ca65eb
     Returns:
         A tuple of (meeting_node_id, judge_node_id) if identified in the path
     """
@@ -74,17 +64,6 @@
         current = previous
     
 
-<<<<<<< HEAD
-def bfs(graph: DirectedGraph, source: int, sink: int, parent: List[int]) -> bool:
-    """
-    Breadth-First Search to find an augmenting path in the residual graph.
-    
-    Args:
-        graph: The directed graph
-        source: Source node index
-        sink: Sink node index
-        parent: List to store the path
-=======
 def calculate_bottleneck_capacity(graph: DirectedGraph, parent: List[int], source: int, sink: int) -> int:
     """Calculate the bottleneck capacity of the augmenting path."""
     path_flow = float('inf')
@@ -135,7 +114,6 @@
     
     Args:
         graph: The directed graph with flow values set
->>>>>>> e1ca65eb
         
     Returns:
         List of MeetingJudgeNode objects representing the final assignments
@@ -171,24 +149,16 @@
     return assigned_pairs
 
 
-def assign_cases_to_judges(graph: DirectedGraph) -> List[CaseJudgeNode]:
-    """
-<<<<<<< HEAD
-    Assign judges to cases using a corrected Ford-Fulkerson algorithm implementation.
-    Uses an explicit residual graph matrix for better clarity and correctness.
-    
-    Args:
-        graph: The directed graph prepared for judge-case assignments
-=======
+def assign_cases_to_judges(graph: DirectedGraph) -> List[MeetingJudgeNode]:
+    """
     Assign judges to meetings using Ford-Fulkerson algorithm with residual graph.
     Extracts final assignments after algorithm completes.
     
     Args:
         graph: The directed graph with residual edges
->>>>>>> e1ca65eb
-        
-    Returns:
-        List of CaseJudgeNode objects representing the judge-case pairs
+        
+    Returns:
+        List of MeetingJudgeNode objects representing the judge-meeting pairs
     """
     source = 0
     sink = graph.get_num_nodes() - 1
@@ -227,27 +197,6 @@
         for room_id in range(graph.num_jm_pairs + 1, graph.num_jm_pairs + graph.num_rooms + 1):
             edge = graph.get_edge(jc_pair_id, room_id)
             
-<<<<<<< HEAD
-            if meeting_node and judge_node:
-                pair = CaseJudgeNode(
-                    f"(judge{judge_node.get_judge().judge_id}, case{meeting_node.get_meeting().meeting_id})",
-                    meeting_node.get_meeting(),
-                    judge_node.get_judge()
-                )
-                assignments.append(pair)
-                
-                print(f"Assignment {len(assignments)}: Case "
-                      f"{meeting_node.get_meeting().meeting_id} -> Judge "
-                      f"{judge_node.get_judge().judge_id}")
-        
-        max_flow += path_flow
-    
-    # Verify all cases were assigned
-    if max_flow < graph.num_meetings:
-        raise RuntimeError(f"\nNot all cases could be assigned judges\n"
-                           f"Successfully assigned cases: {max_flow}\n"
-                           f"Total amount of cases: {graph.num_meetings}")
-=======
             # If this edge has positive flow, it's a final assignment
             if edge and edge.get_flow() > 0:
                 room_node: RoomNode = graph.get_node(room_id)
@@ -267,10 +216,9 @@
             
     return assigned_meetings
         
->>>>>>> e1ca65eb
-    
-
-def assign_case_judge_pairs_to_rooms(graph: DirectedGraph) -> List[CaseJudgeRoomNode]:
+    
+
+def assign_case_judge_pairs_to_rooms(graph: DirectedGraph) -> List[MeetingJudgeRoomNode]:
     """
     Assign rooms to judge-meeting pairs using the Ford-Fulkerson algorithm.
     This is the second step of the two-step approach.
@@ -279,77 +227,12 @@
         graph: The directed graph prepared for room assignments
         
     Returns:
-        List of CaseJudgeRoomNode objects representing the complete assignments
+        List of MeetingJudgeRoomNode objects representing the complete assignments
     """
     source = 0
     sink = graph.get_num_nodes() - 1
-<<<<<<< HEAD
-    total_flow = 0
-    
-    parent = [-1] * graph.get_num_nodes()
-    assigned_meetings = []
-    
-    print("\n=== Assigning Rooms to Judge-Case Pairs ===")
-    
-    # Run Ford-Fulkerson
-    while bfs(graph, source, sink, parent):
-        # Find bottleneck capacity
-        path_flow = float('inf')
-        v = sink
-        while v != source:
-            u = parent[v]
-            edge = graph.get_edge(u, v)
-            if edge:
-                path_flow = min(path_flow, edge.get_capacity() - edge.get_flow())
-            v = u
-        
-        # Extract room and jm-pair nodes from this path
-        room_node_id = -1
-        jm_node_id = -1
-        
-        v = sink
-        while v != source:
-            u = parent[v]
-            
-            # Check if u is a room node (1 to num_rooms)
-            if 1 <= u <= graph.num_rooms:
-                room_node_id = u
-            
-            # Check if v is a jm-pair node (num_rooms+1 to num_rooms+jm_pairs.size())
-            if graph.num_rooms < v <= graph.num_rooms + graph.num_meetings:
-                jm_node_id = v
-            
-            # Update flow values
-            edge = graph.get_edge(u, v)
-            if edge:
-                edge.set_flow(edge.get_flow() + path_flow)
-                
-            v = u
-        
-        # If we identified both a room and a jm-pair, create an assignment
-        if room_node_id != -1 and jm_node_id != -1:
-            room_node = graph.get_node(room_node_id, RoomNode)
-            jm_node = graph.get_node(jm_node_id, CaseJudgeNode)
-            
-            if room_node and jm_node:
-                assignment = CaseJudgeRoomNode(
-                    len(assigned_meetings),  # Use index as ID
-                    jm_node.get_case(),
-                    jm_node.get_judge(),
-                    room_node.get_room()
-                )
-                assigned_meetings.append(assignment)
-                
-                print(f"Assignment {len(assigned_meetings)}: Case "
-                      f"{jm_node.get_case().meeting_id} -> Judge "
-                      f"{jm_node.get_judge().judge_id} -> Room "
-                      f"{room_node.get_room().room_id}")
-        
-        total_flow += path_flow
-=======
     
     max_flow = ford_fulkerson(graph, source, sink)
->>>>>>> e1ca65eb
     
     # Step 1: Run the Ford-Fulkerson algorithm
     if max_flow != graph.num_meetings:
