from collections import defaultdict
from src.base_model.schedule import Schedule
from src.base_model.appointment import Appointment
from src.base_model.compatibility_checks import check_case_judge_compatibility, check_case_room_compatibility, check_judge_room_compatibility
from src.local_search.move import Move, do_move, undo_move
from sys import exit

# 2 ooms scale difference per category
hard_containt_weight = 10,000,000
medm_containt_weight = 100,000
soft_containt_weight = 1,000

<<<<<<< HEAD
=======
def calculate_full_score(schedule: Schedule) -> int:
    
    # Hard
    hard_violations = 0
    hard_violations += nr8_judge_skillmatch_full(schedule)
    
    
    # Medium
    medm_violations = 0
    # nr17_unusedtimeblock
    # nr18_unusedtimegrain
    
    # Soft
    soft_violations = 0
    soft_violations += nr29_room_stability_per_day_full(schedule)

    score = hard_violations*hard_containt_weight + medm_violations*medm_containt_weight + soft_violations*soft_containt_weight        
    return score

>>>>>>> 9641a4da
def calculate_delta_score(schedule: Schedule, move: Move) -> int:
    """
    do the move AFTER calling this function.
    NOT BEFORE!!!
    """
    if move is None or move.old_judge is None or move.old_room is None or move.old_start_timeslot is None or move.old_day is None:
        print("cant work with this move. set the old values to something that isnt None")
        exit()
    if move.is_applied:
        print("nope. read the function description")
        exit()
    
    # Hard rules
    hard_violations = 0
    
    violations += nr29_room_stability_per_day_delta(schedule, move)
    
    return 0

<<<<<<< HEAD
def calculate_full_score(schedule: Schedule) -> int:
    
    # Hard
    hard_violations = 0
    hard_violations += nr8_judge_skillmatch_full(schedule)
    
    
    # Medium
    medm_violations = 0
    # nr17_unusedtimeblock
    # nr18_unusedtimegrain
    
    # Soft
    soft_violations = 0
    soft_violations += nr29_room_stability_per_day_full(schedule)

    score = hard_violations*hard_containt_weight + medm_violations*medm_containt_weight + soft_violations*soft_containt_weight        
    return score
=======
>>>>>>> 9641a4da


def nr1_overbooked_room_in_timeslot_full(schedule: Schedule):
    offset = 0
    step = 1
    pass

def nr1_overbooked_room_in_timeslot_delta(schedule: Schedule, move: Move):
    offset = 0
    step = 1
    pass

def nr2_overbooked_judge_in_timeslot_full(schedule: Schedule):
    offset = 0
    step = 1
    pass

def nr2_overbooked_judge_in_timeslot_delta(schedule: Schedule, move: Move):
    offset = 0
    step = 1
    pass
<<<<<<< HEAD

# ...

def nr6_virtual_room_must_have_virtual_meeting_full(schedule: Schedule):
    offset = 0
    step = 1
    pass

=======

# ...

def nr6_virtual_room_must_have_virtual_meeting_full(schedule: Schedule):
    offset = 0
    step = 1
    pass

>>>>>>> 9641a4da
def nr6_virtual_room_must_have_virtual_meeting_delta(schedule: Schedule, move: Move):
    offset = 0
    step = 1
    pass

# ...

def nr8_judge_skillmatch_full(schedule: Schedule):
    """
    Tjekker om dommeren har de nødvendige skills til at dømme en sag.
    En violation bliver tilføjet for hver appointmnent, hvor dommeren ikke har de nødvendige skills.
    """
    offset = 0
    step = 1
    
    violations = 0
    for appointment in schedule.appointments:
        judge = appointment.judge
        case = appointment.meeting.case
        if not check_case_judge_compatibility(case, judge):
            violations += 1
    
    return (offset + step*violations)

def nr8_judge_skillmatch_delta(schedule: Schedule, move: Move):
    if move.new_judge is None:
        return 0
    
    offset = 0
    step = 1
    
    # this could follow the pattern:
    # 1. get affected appointments
    # 2. calculate violations before move
    # 3. do move
    # 4. calculate violations after move
    # 5. undo move
    # 6. return (offset + step*(violations_after - violations_before))
    
    # but since theres only going to be one affected meeting always, we can just do this:
    
    meeting = move.appointments[0].meeting
    
    old_judge_has_skills = check_case_judge_compatibility(move.old_judge, meeting)
    new_judge_has_skills = check_case_judge_compatibility(move.new_judge, meeting)
    
    if old_judge_has_skills and not new_judge_has_skills:
        return (offset + step)
    elif not old_judge_has_skills and new_judge_has_skills:
        return (offset - step)
    else:
        return 0

# ...

def nr20_max_weekly_coverage_full(schedule: Schedule):
    offset = 0
    step = 1
    pass

def nr20_max_weekly_coverage_delta(schedule: Schedule, move: Move):
    offset = 0
    step = 1
    pass

# ...

def nr29_room_stability_per_day_full(schedule: Schedule):
    offset = 0
    step = 1
    
    violations = 0
    
    apps_pr_judge_pr_day = {}
    for appointment in schedule.appointments:
        key = (appointment.day, appointment.judge.judge_id)
        if key not in apps_pr_judge_pr_day:
            apps_pr_judge_pr_day[key] = []
        apps_pr_judge_pr_day[key].append(appointment)
    
    for (day, judge_id), appointments in apps_pr_judge_pr_day.items():
        appointments.sort(key=lambda a: a.timeslot_in_day)
        
        current_room_id = None
        for appointment in appointments:
            if current_room_id is not None and appointment.room.room_id != current_room_id:
                violations += 1
            current_room_id = appointment.room.room_id
    
    return (offset + step*violations)
                

def nr29_room_stability_per_day_delta(schedule: Schedule, move: Move):
    offset = 0
    step = 1
    
    if (move.new_day is None and move.new_judge is None and move.new_start_timeslot is None and move.new_room is None):
        return 0 # probably wont ever happen, but fine to have for future delete moves i guess

    affected_day_judge_pairs = get_affected_entities_for_room_stability(schedule, move)
    
    violations_before = 0
    for day, judge_id in affected_day_judge_pairs:
        violations_before += count_room_changes_for_day_judge(schedule, day, judge_id)
    
    do_move(move)
    
    violations_after = 0
    for day, judge_id in affected_day_judge_pairs:
        violations_after += count_room_changes_for_day_judge(schedule, day, judge_id)
        
    undo_move(move)
    
    return (offset + step*(violations_after - violations_before))<|MERGE_RESOLUTION|>--- conflicted
+++ resolved
@@ -4,14 +4,13 @@
 from src.base_model.compatibility_checks import check_case_judge_compatibility, check_case_room_compatibility, check_judge_room_compatibility
 from src.local_search.move import Move, do_move, undo_move
 from sys import exit
+from src.local_search.rules_engine_helpers import *
 
 # 2 ooms scale difference per category
 hard_containt_weight = 10,000,000
 medm_containt_weight = 100,000
 soft_containt_weight = 1,000
 
-<<<<<<< HEAD
-=======
 def calculate_full_score(schedule: Schedule) -> int:
     
     # Hard
@@ -31,7 +30,6 @@
     score = hard_violations*hard_containt_weight + medm_violations*medm_containt_weight + soft_violations*soft_containt_weight        
     return score
 
->>>>>>> 9641a4da
 def calculate_delta_score(schedule: Schedule, move: Move) -> int:
     """
     do the move AFTER calling this function.
@@ -51,37 +49,69 @@
     
     return 0
 
-<<<<<<< HEAD
-def calculate_full_score(schedule: Schedule) -> int:
-    
-    # Hard
-    hard_violations = 0
-    hard_violations += nr8_judge_skillmatch_full(schedule)
-    
-    
-    # Medium
-    medm_violations = 0
-    # nr17_unusedtimeblock
-    # nr18_unusedtimegrain
-    
-    # Soft
-    soft_violations = 0
-    soft_violations += nr29_room_stability_per_day_full(schedule)
-
-    score = hard_violations*hard_containt_weight + medm_violations*medm_containt_weight + soft_violations*soft_containt_weight        
-    return score
-=======
->>>>>>> 9641a4da
 
 
 def nr1_overbooked_room_in_timeslot_full(schedule: Schedule):
-    offset = 0
-    step = 1
-    pass
+    """
+    Tjekker hvor mange gange et rum er booket i et givent timeslot.
+    """
+    offset = 0
+    step = 1
+    violations = 0
+    room_usage =  {}
+
+    for appointment in schedule.appointments:
+        room = appointment.room
+        day = appointment.day
+        room_key = (room.room_id, day, appointment.timeslot_in_day)
+        if room_key in room_usage:
+            room_usage[room_key] += 1
+        else:
+            room_usage[room_key] = 1
+
+    for count in room_usage.values():
+            if count > 1:
+                violations += 1
+
+    return (offset + step*violations)
+        
 
 def nr1_overbooked_room_in_timeslot_delta(schedule: Schedule, move: Move):
-    offset = 0
-    step = 1
+    """
+    Tjekker om et rum er overbooket i et givent timeslot.
+    """
+    
+    if move.new_room is None:
+        return 0
+    
+    offset = 0
+    step = 1
+    
+
+    old_appointments_in_time_range = get_all_appointments_starting_from_timeslot(schedule, move.old_day, move.old_start_timeslot)
+    room_usage = {}
+    # First check the entire span of the meeting for the old room and check if it is overbooked
+    meeting = move.appointments[0].meeting
+    old_room_key = (move.old_room.room_id, move.old_day, move.old_start_timeslot)
+    old_room_usage = 0
+    
+    
+    # Then check the entire span of the meeting for the new room and check if it is overbooked
+    
+    
+
+    new_room_key = (move.new_room.room_id, move.new_day, move.new_start_timeslot)
+    
+
+
+
+
+
+    
+    violations = 0
+    
+
+
     pass
 
 def nr2_overbooked_judge_in_timeslot_full(schedule: Schedule):
@@ -93,7 +123,6 @@
     offset = 0
     step = 1
     pass
-<<<<<<< HEAD
 
 # ...
 
@@ -102,16 +131,6 @@
     step = 1
     pass
 
-=======
-
-# ...
-
-def nr6_virtual_room_must_have_virtual_meeting_full(schedule: Schedule):
-    offset = 0
-    step = 1
-    pass
-
->>>>>>> 9641a4da
 def nr6_virtual_room_must_have_virtual_meeting_delta(schedule: Schedule, move: Move):
     offset = 0
     step = 1
