import math
import random
import os
import time
import multiprocessing
from copy import deepcopy
from typing import Dict, List
from collections import deque
from src.local_search.ScheduleSnapshot import ScheduleSnapshot

from src.base_model.schedule import Schedule
from src.base_model.judge import Judge
from src.base_model.room import Room
from src.base_model.compatibility_checks import calculate_compatible_judges, calculate_compatible_rooms
from src.local_search.move import do_move, undo_move, Move
from src.local_search.move_generator import generate_single_random_move, generate_list_of_random_moves, generate_compound_move, generate_specific_delete_move, generate_random_insert_move
from src.local_search.rules_engine import calculate_full_score, calculate_delta_score
from src.local_search.ruin_and_recreate import apply_ruin_and_recreate
from src.util.schedule_visualizer import visualize

def _add_move_to_tabu_list(move: Move, tabu_list: deque) -> None:
    """
    Adds the reverse of the accepted move to the tabu list.
    """
    meeting_id = move.meeting_id

    if move.new_judge is not None and move.new_judge.judge_id != move.old_judge.judge_id:
         tabu_item = (meeting_id, 'judge', move.old_judge.judge_id)
         tabu_list.append(tabu_item)
         # print(f"DEBUG: Adding Tabu: {tabu_item}") # Optional debug print

    if move.new_room is not None and move.new_room.room_id != move.old_room.room_id:
         tabu_item = (meeting_id, 'room', move.old_room.room_id)
         tabu_list.append(tabu_item)
         # print(f"DEBUG: Adding Tabu: {tabu_item}") # Optional debug print

    position_changed = (move.new_day is not None and move.new_day != move.old_day) or \
                       (move.new_start_timeslot is not None and move.new_start_timeslot != move.old_start_timeslot)
    if position_changed:
         tabu_item = (meeting_id, 'position', move.old_day, move.old_start_timeslot)
         tabu_list.append(tabu_item)
         # print(f"DEBUG: Adding Tabu: {tabu_item}") # Optional debug print
         

def _calculate_moves_in_parallel(pool, schedule: Schedule, moves_with_gen_int: List[tuple[Move, int]]) -> List[tuple[Move, int]]:
    """
    Calculate the delta scores for a list of moves in parallel
    """
    if not moves_with_gen_int:
        return []

    #print(f"Calculating delta scores for {len(moves_with_gen_int)} moves in parallel...")
    actual_moves: List[Move] = [move for move, _ in moves_with_gen_int]

    starmap_args: List[tuple[Schedule, Move]] = [(schedule, move) for move in actual_moves]

    delta_scores: List[int] = pool.starmap(calculate_delta_score, starmap_args)

    results_combined: List[tuple[Move, int]] = list(zip(actual_moves, delta_scores))

    return results_combined
    
    
def _find_best_move_parallel(pool, schedule, compatible_judges, compatible_rooms, tabu_list, current_score, best_score) -> tuple[Move, int]:
    n_cores = os.cpu_count()
    print(f"Using {n_cores} CPU cores for parallel processing")
    moves: list[(Move, int)] = generate_list_of_random_moves(schedule, compatible_judges, compatible_rooms, tabu_list, current_score, best_score)
    
    if not moves:
        return None, 0

    results = _calculate_moves_in_parallel(pool, schedule, moves)
    results.sort(key=lambda x: x[1])  # Sort by delta score
    
    return results[0]

def _find_best_move_sequential(schedule, compatible_judges, compatible_rooms, tabu_list, current_score, best_score) -> tuple[Move, int]:
    """
    Find the best move by generating random moves and calculating their delta scores.
    """
    moves: list[(Move, int)] = generate_list_of_random_moves(schedule, compatible_judges, compatible_rooms, tabu_list, current_score, best_score)
    
    if not moves:
        return None, 0

    sequential_results = []

    # Sort moves by delta score
    for move, _ in moves:
        delta_score = calculate_delta_score(schedule, move)
        sequential_results.append((move, delta_score))
        
    sequential_results.sort(key=lambda x: x[1])  # Sort by delta score
    return sequential_results[0]
        
def _find_move_and_delta(schedule: Schedule, compatible_judges: list[Judge], compatible_rooms: list[Room]) -> tuple[Move, int]:
    """
    Generate a move and calculate its delta score.
    """
    move = generate_single_random_move(schedule, compatible_judges, compatible_rooms)
    
    if move is None:
        return None, 0

    delta_score = calculate_delta_score(schedule, move)
    
    return move, delta_score

def _calculate_cooling_rate(K: int, start_temperature: float, end_temperature: float) -> float:
    """
    Calculate the cooling rate alpha for simulated annealing.
    
    Args:
        K: Number of temperature steps
        start_temperature: Starting temperature
        end_temperature: Ending temperature
    """
    return (end_temperature / start_temperature) ** (1 / (K - 1))


def simulated_annealing(schedule: Schedule, iterations_per_temperature: int, max_time_seconds: int = 60 * 60, start_temp: float = 300, end_temp: float = 1) -> Schedule:
    from copy import deepcopy
    start_time = time.time()
    
    meetings = schedule.get_all_planned_meetings()
    judges = schedule.get_all_judges()
    rooms = schedule.get_all_rooms() 
    
    compatible_judges = calculate_compatible_judges(meetings, judges)
    compatible_rooms = calculate_compatible_rooms(meetings, rooms)
    

    current_score, hard_violations, medium_violations, soft_violations = calculate_full_score(schedule)
    best_score = current_score
    current_temperature = start_temp
    best_schedule_snapshot = ScheduleSnapshot(schedule)
    
    full_temp_range = start_temp - end_temp
    high_temp_threshold = full_temp_range * 0.6 # from 60% to 100% of the temperature range
    medium_temp_threshold = full_temp_range * 0.1 # from 10% to 60% of the temperature range
    low_temp_threshold = full_temp_range * 0 # bottom 10% of the temperature range 
     
    plateau_count = 0
    cooling_rate = _calculate_cooling_rate(100, start_temp, end_temp)  # Initial cooling rate
    
    tabu_list = deque(maxlen=20)
    time_used = 0
    current_iteration = 0
    p_attempt_insert = 0.1
    plateau_count_min, plateau_count_max = 3, 10
    ruin_percentage_min, ruin_percentage_max = 0.05, 0.10
    

    while time_used < max_time_seconds:
        time_used = time.time() - start_time
            
        moves_explored_this_iteration = 0
        moves_accepted_this_iteration = 0
        best_score_improved_this_iteration = False
        best_score_this_iteration = current_score
        
        normalized_temp = current_temperature / start_temp
        current_plateau_limit = int(plateau_count_min + (plateau_count_max - plateau_count_min) * (1 - normalized_temp)) # starts low, goes high
        current_ruin_percentage = ruin_percentage_min + (ruin_percentage_max - ruin_percentage_min) * (1 - normalized_temp) # start low, goes high
        
        #print(f"Current plateau limit: {current_plateau_limit}, Current ruin percentage: {current_ruin_percentage}")
        #print(f"Current temperature: {current_temperature}, Normalized temperature: {normalized_temp}")
        
        for i in range(iterations_per_temperature):
            move = None
            if schedule.unplanned_meetings and random.random() < p_attempt_insert: # After RnR, we risk having unplanned meetings due to the regret based insertion strategy. Therefore we look at the unplanned meetings, and try to generate insert moves if its not empty.
                try:
                    move = generate_random_insert_move(schedule)
                except ValueError: # Handle case where insert move generation fails
                    move = None

            if move is None: # No insert move was generated, so we generate a random single or compound move
                # HIGH TEMP
                if current_temperature > high_temp_threshold: 
                    p_do_compound_move = 0.2
                    if random.random() < p_do_compound_move: 
                        # compound move
                        p_j, p_r, p_t, p_d = 0.5, 0.5, 0.5, 0.5
                        move = generate_compound_move(schedule, compatible_judges, compatible_rooms, p_j, p_r, p_t, p_d)
                    else: 
                        # single move
                        move = generate_single_random_move(schedule, compatible_judges, compatible_rooms)
                        
                # MEDIUM TEMP
                elif medium_temp_threshold < current_temperature < high_temp_threshold: 
                    p_do_compound_move = 0.6
                    if random.random() < p_do_compound_move: 
                        # compound move
                        p_j, p_r, p_t, p_d = 0.5, 0.5, 0.5, 0.5
                        move = generate_compound_move(schedule, compatible_judges, compatible_rooms, p_j, p_r, p_t, p_d)
                    else: 
                        # single move
                        move = generate_single_random_move(schedule, compatible_judges, compatible_rooms)
                        
                # LOW TEMP
                else: 
<<<<<<< HEAD
                    # single move
                    move = generate_single_random_move(schedule, compatible_judges, compatible_rooms)

=======
                    p_do_compound_move = 0.8
                    if random.random() < p_do_compound_move: 
                        # compound move
                        p_j, p_r, p_t, p_d = 0.5, 0.5, 0.5, 0.5
                        move = generate_compound_move(schedule, compatible_judges, compatible_rooms, p_j, p_r, p_t, p_d)
                    else: 
                        # single move
                        move = generate_single_random_move(schedule, compatible_judges, compatible_rooms)
                
>>>>>>> 64c6b94e
            delta = calculate_delta_score(schedule, move)
                
            moves_explored_this_iteration += 1
            if move is None:
                print("No valid moves found, skipping iteration")
                continue
            
            do_move(move, schedule) 
            
            if delta < 0 or random.random() < math.exp(-delta / current_temperature): # accept move
                moves_accepted_this_iteration += 1
                current_score += delta
                best_score_this_iteration = min(best_score_this_iteration, current_score) # just for printing. remove for performance
                _add_move_to_tabu_list(move, tabu_list)
                
                if current_score < best_score:
                    best_score = current_score
                    plateau_count = 0
                    best_schedule_snapshot = ScheduleSnapshot(schedule)
                    best_score_improved_this_iteration = True

                    
            else: # reject move
                undo_move(move, schedule)

            if i == iterations_per_temperature - 1:
                result = calculate_full_score(best_schedule_snapshot.restore_schedule(schedule))
                best_score = result[0]
                hard_violations = result[1]
                medium_violations = result[2]
                soft_violations = result[3]
        

        current_iteration += 1
        current_temperature *= cooling_rate
        
        if not best_score_improved_this_iteration:
            plateau_count += 1
        
        # Reheat if temperature gets too low but we still have time
        if current_temperature < end_temp:
            print("Reheating")
            current_temperature = start_temp
        
        # Exit if no progress is being made
        if moves_accepted_this_iteration == 0:
            print("No moves accepted for this temperature. Consider terminating.")
            continue
        
        #if current_iteration % 10 == 0:
        #    visualize(best_schedule_snapshot.restore_schedule(schedule))
            #visualize(best_schedule_snapshot.restore_schedule(schedule), view_by="room")
                
        # Print progress information
        print(f"Iteration: {current_iteration}, Time: {time_used:.1f}s/{max_time_seconds}s, Temp: {current_temperature:.2f}, "
              f"Accepted: {moves_accepted_this_iteration}/{moves_explored_this_iteration}, Score: {current_score}, Best: {best_score}, "
              f"(Hard: {hard_violations}, Medium: {medium_violations}, Soft: {soft_violations}), "
              f"{' - Plateau detected!' if plateau_count >= 3 else ''}")

        
        if plateau_count >= current_plateau_limit:
            print("\n \n _______________________________________________________________ \n Large plateau detected! Applying Ruin and Recreate... \n _______________________________________________________________ \n")
            r_r_success, num_inserted = apply_ruin_and_recreate(best_schedule_snapshot.restore_schedule(schedule), compatible_judges, compatible_rooms, current_ruin_percentage, in_parallel=True)
            plateau_count = 0
            if r_r_success:
                print(f"Ruin and Recreate successful! {num_inserted} meetings inserted.\n \n")
                current_score = calculate_full_score(best_schedule_snapshot.restore_schedule(schedule))
                tabu_list.clear()

                if current_score < best_score:
                    best_score = current_score
                    best_schedule_snapshot = ScheduleSnapshot(schedule)
                    print(f"New best score found after R&R: {best_score}")
                    
    return best_schedule_snapshot.restore_schedule(schedule)

def run_local_search(schedule: Schedule) -> Schedule:
    iterations_per_temperature = 5000
    max_time_seconds = 60 * 5
    start_temp = 300
    end_temp = 10
    
    optimized_schedule = simulated_annealing(schedule, iterations_per_temperature, max_time_seconds, start_temp, end_temp)
    
    return optimized_schedule<|MERGE_RESOLUTION|>--- conflicted
+++ resolved
@@ -199,11 +199,6 @@
                         
                 # LOW TEMP
                 else: 
-<<<<<<< HEAD
-                    # single move
-                    move = generate_single_random_move(schedule, compatible_judges, compatible_rooms)
-
-=======
                     p_do_compound_move = 0.8
                     if random.random() < p_do_compound_move: 
                         # compound move
@@ -213,7 +208,6 @@
                         # single move
                         move = generate_single_random_move(schedule, compatible_judges, compatible_rooms)
                 
->>>>>>> 64c6b94e
             delta = calculate_delta_score(schedule, move)
                 
             moves_explored_this_iteration += 1
