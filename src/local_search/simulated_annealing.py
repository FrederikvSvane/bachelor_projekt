--- conflicted
+++ resolved
@@ -176,21 +176,6 @@
         for k in range(K):
             iteration_accepted = 0
             
-<<<<<<< HEAD
-            else:
-                delta = calculate_delta_score(schedule, move)
-                
-            do_move(move, schedule) # so this actually modifies the schedule in place
-            total_moves += 1
-            
-            # Accept or reject move
-            if delta < 0 or random.random() < math.exp(-delta / temperature):
-                # Accept move
-                current_score += delta
-                iteration_accepted += 1
-                accepted_moves += 1
-                add_move_to_tabu_list(move, tabu_list)
-=======
             for i in range(iterations_per_temperature):
                 
                 #best_move, best_delta = find_best_move_parallel(pool, schedule, compatible_judges, compatible_rooms, tabu_list, current_score, best_score)
@@ -202,7 +187,6 @@
                 
                 do_move(best_move, schedule) # so this actually modifies the schedule in place
                 total_moves += 1
->>>>>>> f4badf47
                 
                 # Accept or reject move
                 if best_delta < 0 or random.random() < math.exp(-best_delta / temperature):
