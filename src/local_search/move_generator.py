import random
from typing import Dict, List

from src.base_model.meeting import Meeting
from src.base_model.judge import Judge
from src.base_model.room import Room
from src.base_model.schedule import Schedule
from src.local_search.move import Move, ContractingMove, do_move
from collections import deque
from src.local_search.rules_engine import calculate_delta_score
from src.base_model.compatibility_checks import calculate_compatible_judges, calculate_compatible_rooms
from src.local_search.rules_engine_helpers import populate_insert_move_appointments

<<<<<<< HEAD
def generate_single_random_move(schedule: Schedule, compatible_judges_dict: Dict[int, List[Judge]], 
                        compatible_rooms_dict: Dict[int, List[Room]]) -> list[Move]:
    """Generate a random valid move"""

    meetings: list[Meeting] = schedule.get_all_planned_meetings()
=======
>>>>>>> 4fc1c0b3

def generate_single_random_move(
    schedule: Schedule,
    compatible_judges_dict: Dict[int, List[Judge]],
    compatible_rooms_dict: Dict[int, List[Room]],
    tabu_list: deque = None,
    current_score: int = None,
    best_score: int = None
) -> Move:
    """Generate a random valid move with inline tabu checking."""
    meetings = schedule.get_all_meetings()
    if not meetings:
        raise ValueError("No meetings found in the schedule.")
    
    chosen_meeting_id = random.choice(meetings).meeting_id
    chosen_appointments = sorted(
        schedule.get_appointment_chain(chosen_meeting_id),
        key=lambda app: (app.day, app.timeslot_in_day)
    )
    first_app = chosen_appointments[0]
    current_day = first_app.day
    current_start = first_app.timeslot_in_day
    
    move = Move(chosen_meeting_id, chosen_appointments)
    move.old_judge = first_app.judge
    move.old_room = first_app.room
    move.old_day = current_day
    move.old_start_timeslot = current_start
    
    def meets_aspiration(temp_move: Move) -> bool:
        if current_score is None or best_score is None:
            return False
        delta = calculate_delta_score(schedule, temp_move)
        return current_score + delta < best_score
    
    # Precompute some values
    meeting_length = len(chosen_appointments)
    max_start = schedule.timeslots_per_work_day - meeting_length + 1
    
    compatible_judges = compatible_judges_dict.get(chosen_meeting_id, [])
    compatible_rooms  = compatible_rooms_dict.get(chosen_meeting_id, [])
    
    # Build lists of valid alternatives
    valid_judges = []
    for j in compatible_judges:
        if j.judge_id == first_app.judge.judge_id:
            continue
        key = (chosen_meeting_id, 'judge', j.judge_id)
        if tabu_list is None or key not in tabu_list:
            valid_judges.append(j)
        else:
            temp = Move(chosen_meeting_id, chosen_appointments,
                        old_judge=first_app.judge, new_judge=j,
                        old_room=first_app.room,
                        old_day=current_day, old_start_timeslot=current_start)
            if meets_aspiration(temp):
                valid_judges.append(j)
    
    valid_rooms = []
    for r in compatible_rooms:
        if r.room_id == first_app.room.room_id:
            continue
        key = (chosen_meeting_id, 'room', r.room_id)
        if tabu_list is None or key not in tabu_list:
            valid_rooms.append(r)
        else:
            temp = Move(chosen_meeting_id, chosen_appointments,
                        old_judge=first_app.judge,
                        old_room=first_app.room, new_room=r,
                        old_day=current_day, old_start_timeslot=current_start)
            if meets_aspiration(temp):
                valid_rooms.append(r)
    
    valid_days = []
    for d in range(1, schedule.work_days + 1):
        if d == current_day:
            continue
        key = (chosen_meeting_id, 'position', d, current_start)
        if tabu_list is None or key not in tabu_list:
            valid_days.append(d)
        else:
            temp = Move(chosen_meeting_id, chosen_appointments,
                        old_judge=first_app.judge, old_room=first_app.room,
                        old_day=current_day, new_day=d,
                        old_start_timeslot=current_start)
            if meets_aspiration(temp):
                valid_days.append(d)
    
    valid_timeslots = []
    if meeting_length != 78:
        for t in range(1, max_start + 1):
            if t == current_start:
                continue
            key = (chosen_meeting_id, 'position', current_day, t)
            if tabu_list is None or key not in tabu_list:
                valid_timeslots.append(t)
            else:
                temp = Move(chosen_meeting_id, chosen_appointments,
                            old_judge=first_app.judge, old_room=first_app.room,
                            old_day=current_day, old_start_timeslot=current_start,
                            new_start_timeslot=t)
                if meets_aspiration(temp):
                    valid_timeslots.append(t)
    
    # Map move‐types to their valid options
    move_buckets = {
        "judge":   valid_judges,
        "room":    valid_rooms,
        "day":     valid_days,
        "timeslot": valid_timeslots
    }
    possible_moves = [m for m, opts in move_buckets.items() if opts]
    if not possible_moves:
        raise ValueError(f"No valid moves for meeting_length={meeting_length}")
    
    move_type = random.choice(possible_moves)
    
    # Assign the chosen alternative
    if move_type == "judge":
        move.new_judge = random.choice(valid_judges)
    elif move_type == "room":
        move.new_room = random.choice(valid_rooms)
    elif move_type == "day":
        move.new_day = random.choice(valid_days)
    elif move_type == "timeslot":
        move.new_start_timeslot = random.choice(valid_timeslots)
    
    return move



def generate_specific_delete_move(schedule: Schedule, meeting_id: int) -> Move:
    """
    Generate a delete move for a specific meeting ID.
    """
    if meeting_id is None:
        raise ValueError("Meeting ID cannot be None.")
    
    chosen_appointments = schedule.get_appointment_chain(meeting_id)
    
    if not chosen_appointments:
        raise ValueError(f"No appointments found for meeting ID {meeting_id}.")
    
    first_appointment = chosen_appointments[0]
    day = first_appointment.day
    start_timeslot = first_appointment.timeslot_in_day
    judge = first_appointment.judge
    room = first_appointment.room
    
    # print(f"Deleting meeting {meeting_id} with judge {judge.judge_id} in room {room.room_id}")
    
    move = Move(
        meeting_id=meeting_id, 
        appointments=chosen_appointments,
        old_judge=judge,
        old_room=room,
        old_day=day,
        old_start_timeslot=start_timeslot,
        is_delete_move=True
    )
    
    return move

def generate_random_delete_move(schedule: Schedule) -> Move:
    """
    Generate a delete move for a random meeting.
    """
    meetings = schedule.get_all_planned_meetings()
    
    if not meetings:
        raise ValueError("No meetings found in schedule.")
    
    meeting = random.choice(meetings)
    meeting_id = meeting.meeting_id
    chosen_appointments = schedule.get_appointment_chain(meeting_id)
    
    if not chosen_appointments:
        raise ValueError(f"No appointments found for meeting ID {meeting_id}.")
    
    first_appointment = chosen_appointments[0]
    day = first_appointment.day
    start_timeslot = first_appointment.timeslot_in_day
    judge = first_appointment.judge
    room = first_appointment.room
    
    # print(f"Deleting meeting {meeting_id} with judge {judge.judge_id} in room {room.room_id}")
    
    move = Move(
        meeting_id=meeting_id, 
        appointments=chosen_appointments,
        old_judge=judge,
        old_room=room,
        old_day=day,
        old_start_timeslot=start_timeslot,
        is_delete_move=True
    )
    return move

def generate_specific_insert_move(schedule: Schedule, meeting: Meeting, judge: Judge, room: Room, day: int, start_timeslot: int) -> Move:
    #NOTE the check below clashes with the schedule state during parallel subprocesses during ruin and recreate. So leaving it out for now.
    # if meeting not in schedule.get_all_unplanned_meetings():
    #     raise ValueError("Meeting not found in unplanned meetings for schedule. Will not generate insert move.")
    if judge is None or room is None or day is None or start_timeslot is None:
        raise ValueError("Judge, room, day, and start_timeslot cannot be None. Will not generate insert move.")

    move = Move(
        meeting_id=meeting.meeting_id,
        appointments=[],  # Will be populated in do_move
        old_judge=None,   # Not needed for insert
        new_judge=judge,
        old_room=None,    # Not needed for insert
        new_room=room,
        old_day=None,     # Not needed for insert
        new_day=day,
        old_start_timeslot=None,  # Not needed for insert
        new_start_timeslot=start_timeslot,
        is_delete_move=False,
        is_insert_move=True
    )
    
    return move

def generate_random_insert_move(schedule: Schedule) -> Move:
    """ 
    Generate an insert move for a random unplanned meeting.
    """
    
    unplanned_meetings = schedule.get_all_unplanned_meetings()
    
    if not unplanned_meetings:
        raise ValueError("No unplanned meetings found in schedule.")
    
    meeting = random.choice(unplanned_meetings)
    meeting_id = meeting.meeting_id
    
    compatible_judges_dict = calculate_compatible_judges(schedule.get_all_meetings(), schedule.get_all_judges())
    compatible_rooms_dict = calculate_compatible_rooms(schedule.get_all_meetings(), schedule.get_all_rooms())
    
    if meeting_id not in compatible_judges_dict or not compatible_judges_dict[meeting_id]:
        raise ValueError(f"No compatible judges found for meeting ID {meeting_id}.")
    if meeting_id not in compatible_rooms_dict or not compatible_rooms_dict[meeting_id]:
        raise ValueError(f"No compatible rooms found for meeting ID {meeting_id}.")
    
    judge = random.choice(compatible_judges_dict[meeting_id])
    room = random.choice(compatible_rooms_dict[meeting_id])
    
    # Randomly select a day and timeslot
    day = random.randint(1, schedule.work_days)
    required_timeslots = meeting.meeting_duration // schedule.granularity
    max_start_timeslot = schedule.timeslots_per_work_day - required_timeslots + 1
    
    if max_start_timeslot < 1:
        raise ValueError(f"Meeting {meeting_id} which requires {required_timeslots} timeslots is too long for a single day ({schedule.timeslots_per_work_day} slots).")
    
    start_timeslot = random.randint(1, max_start_timeslot)
    
    # print(f"Inserting meeting {meeting_id} with judge {judge.judge_id} in room {room.room_id}")
    
    move = Move(
        meeting_id=meeting_id,
        appointments=[],
        old_judge=None,  # Previously unplanned, so no old judge
        new_judge=judge,
        old_room=None,   # Likewise, no old room
        new_room=room,
        old_day=None,    # Likewise
        new_day=day,
        old_start_timeslot=None,  # Likewise
        new_start_timeslot=start_timeslot,
        is_insert_move=True
    )
    
    populate_insert_move_appointments(schedule, move)
    
    return move

def generate_compound_move(
    schedule: Schedule, 
    compatible_judges_dict: Dict[int, List[Judge]], 
    compatible_rooms_dict: Dict[int, List[Room]],
    p_j: float = 0.5, p_r: float = 0.5, 
    p_t: float = 0.5, p_d: float = 0.5,
    tabu_list: deque = None, current_score: int = None, 
    best_score: int = None
) -> Move:
    
    """Generate a compound move with inline tabu checking; fallback to single if <2 aspects."""
    if not schedule:
        raise ValueError("No schedule provided")
    chain_dict = schedule.appointment_chains
    if not chain_dict:
        raise ValueError("No appointments found in schedule")
    
    # Pick a random meeting
    chosen_meeting_id = random.choice(list(chain_dict.keys()))
    chosen_appointments = chain_dict[chosen_meeting_id]
    if not chosen_appointments:
        raise ValueError(f"No appointments for meeting {chosen_meeting_id}")
    
    first_app = chosen_appointments[0]
    old_judge = first_app.judge
    old_room  = first_app.room
    old_day   = first_app.day
    old_slot  = first_app.timeslot_in_day
    
    # Helper for aspiration
    def meets_aspiration(m: Move) -> bool:
        if current_score is None or best_score is None or tabu_list is None:
            return False
        if not check_if_move_is_tabu(m, tabu_list):
            return True
        return current_score + calculate_delta_score(schedule, m) < best_score
    
    # Build valid lists
    valid_judges = []
    for j in compatible_judges_dict.get(chosen_meeting_id, []):
        if j.judge_id == old_judge.judge_id: continue
        key = (chosen_meeting_id, 'judge', j.judge_id)
        m = Move(chosen_meeting_id, chosen_appointments,
                 old_judge=old_judge, new_judge=j,
                 old_room=old_room, old_day=old_day, old_start_timeslot=old_slot)
        if tabu_list is None or key not in tabu_list or meets_aspiration(m):
            valid_judges.append(j)
    valid_rooms = []
    for r in compatible_rooms_dict.get(chosen_meeting_id, []):
        if r.room_id == old_room.room_id: continue
        key = (chosen_meeting_id, 'room', r.room_id)
        m = Move(chosen_meeting_id, chosen_appointments,
                 old_judge=old_judge, old_room=old_room, new_room=r,
                 old_day=old_day, old_start_timeslot=old_slot)
        if tabu_list is None or key not in tabu_list or meets_aspiration(m):
            valid_rooms.append(r)
    valid_days = []
    for d in range(1, schedule.work_days + 1):
        if d == old_day: continue
        key = (chosen_meeting_id, 'position', d, old_slot)
        m = Move(chosen_meeting_id, chosen_appointments,
                 old_judge=old_judge, old_room=old_room,
                 old_day=old_day, new_day=d, old_start_timeslot=old_slot)
        if tabu_list is None or key not in tabu_list or meets_aspiration(m):
            valid_days.append(d)
    # timeslot aspect (skip 78‐slot meetings)
    meeting_length = len(chosen_appointments)
    valid_timeslots = []
    if meeting_length != 78:
        max_start = schedule.timeslots_per_work_day - meeting_length + 1
        for t in range(1, max_start + 1):
            if t == old_slot: continue
            key = (chosen_meeting_id, 'position', old_day, t)
            m = Move(chosen_meeting_id, chosen_appointments,
                     old_judge=old_judge, old_room=old_room,
                     old_day=old_day, old_start_timeslot=old_slot,
                     new_start_timeslot=t)
            if tabu_list is None or key not in tabu_list or meets_aspiration(m):
                valid_timeslots.append(t)
    
    # Collect aspects
    changeable_aspects = []
    if valid_judges:   changeable_aspects.append(("judge",   valid_judges,   p_j))
    if valid_rooms:    changeable_aspects.append(("room",    valid_rooms,    p_r))
    if valid_days:     changeable_aspects.append(("day",     valid_days,     p_d))
    if valid_timeslots:changeable_aspects.append(("timeslot",valid_timeslots,p_t))
    
    # Fallback if we don’t have at least 2 aspects
    if len(changeable_aspects) < 2:
        return generate_single_random_move(
            schedule, compatible_judges_dict, compatible_rooms_dict,
            tabu_list, current_score, best_score
        )
    
    # Now pick at least 2 aspects (by p_*, then fill to 2)
    selected = []
    for name, opts, prob in changeable_aspects:
        if random.random() < prob:
            selected.append((name, opts))
    # ensure two
    if len(selected) < 2:
        remaining = [ (n,o) for n,o,_ in changeable_aspects if n not in {s[0] for s in selected} ]
        random.shuffle(remaining)
        selected.extend(remaining[:2-len(selected)])
    
    # Build final Move
    move = Move(
        meeting_id=chosen_meeting_id,
        appointments=chosen_appointments,
        old_judge=old_judge,
        old_room=old_room,
        old_day=old_day,
        old_start_timeslot=old_slot
    )
    for name, opts in selected:
        if name == "judge":
            move.new_judge = random.choice(opts)
        elif name == "room":
            move.new_room = random.choice(opts)
        elif name == "day":
            move.new_day = random.choice(opts)
        elif name == "timeslot":
            move.new_start_timeslot = random.choice(opts)
    
    return move

def check_if_move_is_tabu(move: Move, tabu_list: deque) -> bool:
    meeting_id = move.meeting_id
    if move.new_judge:
        if (meeting_id, 'judge', move.new_judge.judge_id) in tabu_list: return True
    if move.new_room:
        if (meeting_id, 'room', move.new_room.room_id) in tabu_list: return True
    if move.new_day or move.new_start_timeslot:
        target_day = move.new_day if move.new_day is not None else move.old_day
        target_slot = move.new_start_timeslot if move.new_start_timeslot is not None else move.old_start_timeslot
        if (meeting_id, 'position', target_day, target_slot) in tabu_list: return True
    return False
# ---


def pick_meeting_for_move(schedule: Schedule):
    chain_dict = schedule.appointment_chains
    chosen_meeting_id = random.choice(list(chain_dict.keys()))
    
    chosen_appointments = sorted(chain_dict[chosen_meeting_id], key=lambda app: (app.day, app.timeslot_in_day))
    
    return (chosen_meeting_id, chosen_appointments) 

def generate_list_of_random_moves(schedule: Schedule,
                              compatible_judges_dict: Dict[int, List[Judge]],
                              compatible_rooms_dict: Dict[int, List[Room]],
                              tabu_list: deque, current_score: int, best_score: int):
    """
    Generates a list of valid, non-Tabu moves of a randomly selected type
    for a randomly selected meeting. Includes validity checks.
    """
    # 1. Pick Meeting
    (chosen_meeting_id, chosen_appointments) = pick_meeting_for_move(schedule)
    if chosen_meeting_id is None:
        return []

    first_appointment = chosen_appointments[0]
    old_judge = first_appointment.judge
    old_room = first_appointment.room
    old_day = first_appointment.day
    old_start_timeslot = first_appointment.timeslot_in_day
    meeting_length = len(chosen_appointments)

    # 2. Determine possible move types and select one randomly
    possible_types = []
    n_compatible_judges = len(compatible_judges_dict.get(chosen_meeting_id, []))
    n_compatible_rooms = len(compatible_rooms_dict.get(chosen_meeting_id, []))

    if n_compatible_judges > 1: possible_types.append("judge")
    if n_compatible_rooms > 1: possible_types.append("room")
    if schedule.work_days > 1: possible_types.append("day")

    max_start_timeslot_calc = schedule.timeslots_per_work_day - meeting_length + 1
    if max_start_timeslot_calc < 1: max_start_timeslot_calc = 1 # Ensure it's at least 1 if possible

    # Check if there is ANY valid starting timeslot different from the current one
    can_change_timeslot = False
    for t in range(1, max_start_timeslot_calc + 1):
        if t != old_start_timeslot:
            can_change_timeslot = True
            break
    if can_change_timeslot:
        possible_types.append("timeslot")

    if not possible_types:
        return []

    move_type = random.choice(possible_types)

    # 3. Generate list of valid, non-Tabu moves of the chosen type
    valid_moves: list[(Move, int)] = []

    # --- Judge Moves ---
    if move_type == "judge":
        if chosen_meeting_id in compatible_judges_dict:
            for judge in compatible_judges_dict[chosen_meeting_id]:
                if judge.judge_id == old_judge.judge_id: continue
                potential_move = Move(
                    meeting_id=chosen_meeting_id, appointments=chosen_appointments,
                    old_judge=old_judge, new_judge=judge, old_room=old_room,
                    old_day=old_day, old_start_timeslot=old_start_timeslot
                )
                is_tabu = check_if_move_is_tabu(potential_move, tabu_list)
                if not is_tabu:
                    valid_moves.append((potential_move, 0))
                else:
                    delta = calculate_delta_score(schedule, potential_move)
                    if current_score + delta < best_score:
                        valid_moves.append((potential_move, delta))

    # --- Room Moves ---
    elif move_type == "room":
        if chosen_meeting_id in compatible_rooms_dict:
            for room in compatible_rooms_dict[chosen_meeting_id]:
                if room.room_id == old_room.room_id: continue
                potential_move = Move(
                    meeting_id=chosen_meeting_id, appointments=chosen_appointments,
                    old_judge=old_judge, old_room=old_room, new_room=room,
                    old_day=old_day, old_start_timeslot=old_start_timeslot
                )
                is_tabu = check_if_move_is_tabu(potential_move, tabu_list)
                if not is_tabu:
                    valid_moves.append((potential_move, 0))
                else:
                    delta = calculate_delta_score(schedule, potential_move)
                    if current_score + delta < best_score:
                        valid_moves.append((potential_move, delta))

    # --- Day Moves ---
    elif move_type == "day":
        for day in range(1, schedule.work_days + 1):
            if day == old_day: continue

            potential_move = Move(
                meeting_id=chosen_meeting_id, appointments=chosen_appointments,
                old_judge=old_judge, old_room=old_room,
                old_day=old_day, new_day=day, # Set the new day
                old_start_timeslot=old_start_timeslot # Keep original start time implicitly
            )
            is_tabu = check_if_move_is_tabu(potential_move, tabu_list)
            if not is_tabu:
                valid_moves.append((potential_move, 0))
            else:
                delta = calculate_delta_score(schedule, potential_move)
                if current_score + delta < best_score:
                    valid_moves.append((potential_move, delta))

    # --- Timeslot Moves ---
    elif move_type == "timeslot":
        for timeslot in range(1, max_start_timeslot_calc + 1):
            if timeslot == old_start_timeslot: continue

            potential_move = Move(
                meeting_id=chosen_meeting_id, appointments=chosen_appointments,
                old_judge=old_judge, old_room=old_room, old_day=old_day,
                old_start_timeslot=old_start_timeslot, new_start_timeslot=timeslot # Set new timeslot
            )
            is_tabu = check_if_move_is_tabu(potential_move, tabu_list)
            if not is_tabu:
                valid_moves.append((potential_move, 0))
            else:
                delta = calculate_delta_score(schedule, potential_move)
                if current_score + delta < best_score:
                    valid_moves.append((potential_move, delta))
                
    # 4. Return the list
    return valid_moves

def generate_random_move_of_random_type(
    schedule: Schedule, 
    compatible_judges_dict: Dict[int, List[Judge]], 
    compatible_rooms_dict: Dict[int, List[Room]]
) -> Move:
    move_type = random.choice(["single", "delete", "insert", "compound"])
    
    if move_type == "single":
        return generate_single_random_move(schedule, compatible_judges_dict, compatible_rooms_dict)
    elif move_type == "delete":
        try:
            return generate_random_delete_move(schedule)
        except ValueError:
            # Fallback to single move if no meetings to delete
            return generate_single_random_move(schedule, compatible_judges_dict, compatible_rooms_dict)
    elif move_type == "insert":
        try:
            return generate_random_insert_move(schedule)
        except ValueError:
            # Fallback to single move if no unplanned meetings
            return generate_single_random_move(schedule, compatible_judges_dict, compatible_rooms_dict)
    else:  # compound
        try:
            return generate_compound_move(schedule, compatible_judges_dict, compatible_rooms_dict)
        except ValueError:
            # Fallback to single move if compound not possible
            return generate_single_random_move(schedule, compatible_judges_dict, compatible_rooms_dict)


def check_room_availability(schedule: Schedule, room_id: int, day: int, start_slot: int, duration_slots: int) -> bool:
    """
    Check if a room is available for a given time range.
    
    Args:
        schedule: The current schedule
        room_id: ID of the room to check
        day: Day to check
        start_slot: Starting timeslot
        duration_slots: Number of timeslots needed
        
    Returns:
        True if room is available for all required timeslots, False otherwise
    """
    for slot_offset in range(duration_slots):
        current_slot = start_slot + slot_offset
        
        # Check if this day/timeslot exists in schedule
        if day in schedule.appointments_by_day_and_timeslot:
            if current_slot in schedule.appointments_by_day_and_timeslot[day]:
                # Check all appointments in this slot
                for appointment in schedule.appointments_by_day_and_timeslot[day][current_slot]:
                    if appointment.room.room_id == room_id:
                        return False  # Room is occupied
    
    return True  # Room is available for all required slots


def generate_contracting_move(schedule: Schedule, debug=False) -> ContractingMove:
    """
    Generate a contracting move that compacts the schedule by moving meetings
    earlier in the day when possible, respecting room availability.
    
    Returns:
        ContractingMove: A compound move containing all individual meeting moves
    """
    contracting_move = ContractingMove()
    
    if debug:
        print(f"\n=== Generating Contracting Move ===")
        print(f"Processing {len(schedule.get_all_judges())} judges")
    
    # Process each judge
    for judge in schedule.get_all_judges():
        # Get all meetings for this judge, sorted by day and timeslot
        judge_meetings = []
        
        # Collect all meetings for this judge
        for meeting_id, appointments in schedule.appointment_chains.items():
            if appointments and appointments[0].judge.judge_id == judge.judge_id:
                first_app = appointments[0]
                judge_meetings.append({
                    'meeting_id': meeting_id,
                    'appointments': appointments,
                    'day': first_app.day,
                    'start_slot': first_app.timeslot_in_day,
                    'duration': len(appointments)
                })
        
        # Sort meetings by day and start timeslot
        judge_meetings.sort(key=lambda m: (m['day'], m['start_slot']))
        
        if debug and judge_meetings:
            print(f"\nJudge {judge.judge_id}: {len(judge_meetings)} meetings")
        
        # Process meetings for each day
        current_day = None
        next_available_slot = 1
        
        for meeting_info in judge_meetings:
            meeting_id = meeting_info['meeting_id']
            appointments = meeting_info['appointments']
            meeting_day = meeting_info['day']
            current_start = meeting_info['start_slot']
            duration = meeting_info['duration']
            
            # Check if we're on a new day
            if meeting_day != current_day:
                current_day = meeting_day
                next_available_slot = 1
            
            # Determine target start slot
            target_start_slot = next_available_slot
            
            # Only try to move if it would actually move the meeting earlier
            if target_start_slot < current_start:
                # Check room availability
                room_id = appointments[0].room.room_id
                
                if check_room_availability(schedule, room_id, meeting_day, target_start_slot, duration):
                    # Create move
                    move = Move(
                        meeting_id=meeting_id,
                        appointments=appointments,
                        old_judge=appointments[0].judge,
                        old_room=appointments[0].room,
                        old_day=meeting_day,
                        old_start_timeslot=current_start,
                        new_start_timeslot=target_start_slot
                    )
                    
                    # Apply the move immediately to update schedule state
                    do_move(move, schedule)
                    contracting_move.add_move(move)
                    
                    if debug:
                        print(f"  Meeting {meeting_id}: moved from slot {current_start} to {target_start_slot}")
                    
                    # Update next available slot
                    next_available_slot = target_start_slot + duration
                else:
                    # Room conflict - skip this meeting
                    contracting_move.add_skipped(meeting_id, f"Room {room_id} occupied at target slot {target_start_slot}")
                    if debug:
                        print(f"  Meeting {meeting_id}: skipped - room {room_id} occupied at slot {target_start_slot}")
                    next_available_slot = current_start + duration
            else:
                # Meeting is already optimally placed or would move later
                contracting_move.add_skipped(meeting_id, "Already optimally placed")
                next_available_slot = current_start + duration
    
    # Mark the contracting move as applied since we applied moves during generation
    contracting_move.is_applied = True
    
    if debug:
        print(f"\n=== Contracting Move Summary ===")
        print(f"Total moves: {len(contracting_move.individual_moves)}")
        print(f"Skipped meetings: {len(contracting_move.skipped_meetings)}")
    
    return contracting_move<|MERGE_RESOLUTION|>--- conflicted
+++ resolved
@@ -11,15 +11,6 @@
 from src.base_model.compatibility_checks import calculate_compatible_judges, calculate_compatible_rooms
 from src.local_search.rules_engine_helpers import populate_insert_move_appointments
 
-<<<<<<< HEAD
-def generate_single_random_move(schedule: Schedule, compatible_judges_dict: Dict[int, List[Judge]], 
-                        compatible_rooms_dict: Dict[int, List[Room]]) -> list[Move]:
-    """Generate a random valid move"""
-
-    meetings: list[Meeting] = schedule.get_all_planned_meetings()
-=======
->>>>>>> 4fc1c0b3
-
 def generate_single_random_move(
     schedule: Schedule,
     compatible_judges_dict: Dict[int, List[Judge]],
@@ -29,7 +20,8 @@
     best_score: int = None
 ) -> Move:
     """Generate a random valid move with inline tabu checking."""
-    meetings = schedule.get_all_meetings()
+    meetings: list[Meeting] = schedule.get_all_planned_meetings()
+
     if not meetings:
         raise ValueError("No meetings found in the schedule.")
     
