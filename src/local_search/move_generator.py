import random
from typing import Dict, List

from src.base_model.meeting import Meeting
from src.base_model.judge import Judge
from src.base_model.room import Room
from src.base_model.schedule import Schedule
from src.base_model.compatibility_checks import case_judge_compatible, case_room_compatible
from src.local_search.move import Move

def calculate_compatible_judges(meetings: list[Meeting], judges: List[Judge]) -> Dict[int, List[Judge]]:
    compatible_judges = {}
    for meeting in meetings:
        compatible_judges[meeting.meeting_id] = [judge for judge in judges 
                                          if case_judge_compatible(meeting.case, judge)]
        
    return compatible_judges

def calculate_compatible_rooms(meetings: list[Meeting], rooms: List[Room]) -> Dict[int, List[Room]]:
    compatible_rooms = {}
    for meeting in meetings:
        compatible_rooms[meeting.meeting_id] = [room for room in rooms 
                                         if case_room_compatible(meeting.case, room)]
        
    return compatible_rooms

def identify_appointment_chains(schedule: Schedule) -> Dict:
    """
    Identify chains of appointments representing the same case.
    """
    appointment_chains = {}  # Key: case_id, Value: list of appointments
    
    for appointment in schedule.appointments:
        key = appointment.meeting.meeting_id
        if key not in appointment_chains:
            appointment_chains[key] = []
        appointment_chains[key].append(appointment)
    
    # Sort each chain by day and timeslot
    for key, appointments in appointment_chains.items():
        appointments.sort(key=lambda app: (app.day, app.timeslot_in_day))
    
    return appointment_chains

def generate_random_move(schedule: Schedule, compatible_judges_dict: Dict[int, List[Judge]], 
                        compatible_rooms_dict: Dict[int, List[Room]]) -> Move:
    """Generate a random valid move"""
    chain_dict = identify_appointment_chains(schedule)
    chosen_meeting_id = random.choice(list(chain_dict.keys()))
    
<<<<<<< HEAD
    chosen_appointments = sorted(chain_dict[chosen_case_id], key=lambda app: (app.day, app.timeslot_in_day))
    first_appointment = chosen_appointments[0]
    current_day = first_appointment.day
    current_start_timeslot = first_appointment.timeslot_in_day
=======
    # Sort appointments by day and timeslot
    chosen_appointments = sorted(chain_dict[chosen_meeting_id], 
                               key=lambda app: (app.day, app.timeslot_in_day))
>>>>>>> 706df4de
    
    move = Move(chosen_case_id, chosen_appointments, timeslots_per_day=schedule.timeslots_per_work_day)
    
<<<<<<< HEAD
    n_compatible_judges= len(compatible_judges_dict[chosen_case_id])
    n_compatible_rooms = len(compatible_rooms_dict[chosen_case_id])

=======
    # Initialize move object
    move = Move(chosen_meeting_id, chosen_appointments, 
               timeslots_per_day=schedule.timeslots_per_work_day)
    
    # Randomly decide which type of move to make
    n_compatible_judges= len(compatible_judges_dict[chosen_meeting_id])
    n_compatible_rooms = len(compatible_rooms_dict[chosen_meeting_id])
>>>>>>> 706df4de
    if n_compatible_judges == 1 and n_compatible_rooms == 1:
        move_type = random.choice(["day", "timeslot"])
    elif n_compatible_judges == 1:
        move_type = random.choice(["room", "day", "timeslot"])
    elif n_compatible_rooms == 1:
        move_type = random.choice(["judge", "day", "timeslot"])
    else:
        move_type = random.choice(["judge", "room", "day", "timeslot"])
    
    # Fill in move details based on type
<<<<<<< HEAD
    if move_type == "judge" and compatible_judges_dict[chosen_case_id]:
        old_judge = first_appointment.judge
        compatible_judges = compatible_judges_dict[chosen_case_id]
=======
    if move_type == "judge" and compatible_judges_dict[chosen_meeting_id]:
        old_judge = first_app.judge
        compatible_judges = compatible_judges_dict[chosen_meeting_id]
>>>>>>> 706df4de
        if len(compatible_judges) > 1:  # Ensure there's a different judge to pick
            new_judge = random.choice([j for j in compatible_judges 
                                     if j.judge_id != old_judge.judge_id])
            move.old_judge = old_judge
            move.new_judge = new_judge
        else:
            print("No compatible judges")
    
<<<<<<< HEAD
    elif move_type == "room" and compatible_rooms_dict[chosen_case_id]:
        old_room = first_appointment.room
        compatible_rooms = compatible_rooms_dict[chosen_case_id]
=======
    elif move_type == "room" and compatible_rooms_dict[chosen_meeting_id]:
        old_room = first_app.room
        compatible_rooms = compatible_rooms_dict[chosen_meeting_id]
>>>>>>> 706df4de
        if len(compatible_rooms) > 1:  # Ensure there's a different room to pick
            new_room = random.choice([r for r in compatible_rooms 
                                    if r.room_id != old_room.room_id])
            move.old_room = old_room
            move.new_room = new_room
        else:
            print("No compatible rooms")
    
    elif move_type == "day":
        # Pick a new day different from the current day
        valid_days = [d for d in range(1, schedule.work_days + 1) if d != current_day]
        if valid_days:  # Make sure there's at least one other day
            new_day = random.choice(valid_days)
            move.old_day = current_day
            move.new_day = new_day
        else:
            print("No valid days")
    
    elif move_type == "timeslot":
        # Calculate length of the appointment chain
        meeting_length = len(chosen_appointments)
        
        # Make sure we don't exceed day boundary
        max_start_timeslot = schedule.timeslots_per_work_day - meeting_length + 1
        
        if max_start_timeslot > 1:  # Ensure there's room to move
            # Generate new timeslot different from current
            valid_timeslots = [t for t in range(1, max_start_timeslot + 1) 
                             if t != current_start_timeslot]
            
            if valid_timeslots:  # Make sure there's at least one valid option
                new_start_timeslot = random.choice(valid_timeslots)
                move.old_start_timeslot = current_start_timeslot
                move.new_start_timeslot = new_start_timeslot
            else:
                print("No valid timeslots")
    
    return move<|MERGE_RESOLUTION|>--- conflicted
+++ resolved
@@ -48,32 +48,16 @@
     chain_dict = identify_appointment_chains(schedule)
     chosen_meeting_id = random.choice(list(chain_dict.keys()))
     
-<<<<<<< HEAD
-    chosen_appointments = sorted(chain_dict[chosen_case_id], key=lambda app: (app.day, app.timeslot_in_day))
+    chosen_appointments = sorted(chain_dict[chosen_meeting_id], key=lambda app: (app.day, app.timeslot_in_day))
     first_appointment = chosen_appointments[0]
     current_day = first_appointment.day
     current_start_timeslot = first_appointment.timeslot_in_day
-=======
-    # Sort appointments by day and timeslot
-    chosen_appointments = sorted(chain_dict[chosen_meeting_id], 
-                               key=lambda app: (app.day, app.timeslot_in_day))
->>>>>>> 706df4de
     
-    move = Move(chosen_case_id, chosen_appointments, timeslots_per_day=schedule.timeslots_per_work_day)
-    
-<<<<<<< HEAD
-    n_compatible_judges= len(compatible_judges_dict[chosen_case_id])
-    n_compatible_rooms = len(compatible_rooms_dict[chosen_case_id])
-
-=======
-    # Initialize move object
-    move = Move(chosen_meeting_id, chosen_appointments, 
-               timeslots_per_day=schedule.timeslots_per_work_day)
+    move = Move(chosen_meeting_id, chosen_appointments, timeslots_per_day=schedule.timeslots_per_work_day)
     
     # Randomly decide which type of move to make
     n_compatible_judges= len(compatible_judges_dict[chosen_meeting_id])
     n_compatible_rooms = len(compatible_rooms_dict[chosen_meeting_id])
->>>>>>> 706df4de
     if n_compatible_judges == 1 and n_compatible_rooms == 1:
         move_type = random.choice(["day", "timeslot"])
     elif n_compatible_judges == 1:
@@ -84,15 +68,9 @@
         move_type = random.choice(["judge", "room", "day", "timeslot"])
     
     # Fill in move details based on type
-<<<<<<< HEAD
-    if move_type == "judge" and compatible_judges_dict[chosen_case_id]:
+    if move_type == "judge" and compatible_judges_dict[chosen_meeting_id]:
         old_judge = first_appointment.judge
-        compatible_judges = compatible_judges_dict[chosen_case_id]
-=======
-    if move_type == "judge" and compatible_judges_dict[chosen_meeting_id]:
-        old_judge = first_app.judge
         compatible_judges = compatible_judges_dict[chosen_meeting_id]
->>>>>>> 706df4de
         if len(compatible_judges) > 1:  # Ensure there's a different judge to pick
             new_judge = random.choice([j for j in compatible_judges 
                                      if j.judge_id != old_judge.judge_id])
@@ -101,15 +79,9 @@
         else:
             print("No compatible judges")
     
-<<<<<<< HEAD
-    elif move_type == "room" and compatible_rooms_dict[chosen_case_id]:
+    elif move_type == "room" and compatible_rooms_dict[chosen_meeting_id]:
         old_room = first_appointment.room
-        compatible_rooms = compatible_rooms_dict[chosen_case_id]
-=======
-    elif move_type == "room" and compatible_rooms_dict[chosen_meeting_id]:
-        old_room = first_app.room
         compatible_rooms = compatible_rooms_dict[chosen_meeting_id]
->>>>>>> 706df4de
         if len(compatible_rooms) > 1:  # Ensure there's a different room to pick
             new_room = random.choice([r for r in compatible_rooms 
                                     if r.room_id != old_room.room_id])
