from src.base_model.schedule import Schedule
from src.base_model.judge import Judge
from src.base_model.room import Room
from src.base_model.meeting import Meeting
from src.base_model.compatibility_checks import initialize_compatibility_matricies
from src.local_search.move import Move, do_move, undo_move
from src.local_search.move_generator import generate_specific_delete_move, generate_specific_insert_move
from src.local_search.rules_engine import calculate_delta_score, calculate_full_score, _initialize_constraint_weights
import random
import multiprocessing
from typing import List, Dict, Tuple
from concurrent.futures import ProcessPoolExecutor
import time

def apply_ruin_and_recreate(schedule: Schedule, 
<<<<<<< HEAD
                           compatible_judges_dict: dict[int, list[Judge]], 
                           compatible_rooms_dict: dict[int, list[Room]], 
                           strategy: RRStrategy,
                           specific_resource: Optional[Union[Judge, Room, int]] = None, 
                           percentage: int = 10) -> Tuple[bool, int]:
    """Apply ruin and recreate with a given strategy.
=======
                            compatible_judges_dict: dict[int, list[Judge]], 
                            compatible_rooms_dict: dict[int, list[Room]],
                            percentage: float = 0.1, #% of all meetings
                            in_parallel: bool = True) -> Tuple[bool, int]:
    """Apply violation-based ruin and regret-based recreate.
>>>>>>> 64c6b94e
    
    Args:
        schedule: The schedule to modify
        compatible_judges_dict: Dictionary of compatible judges for each meeting
        compatible_rooms_dict: Dictionary of compatible rooms for each meeting
        percentage: Percentage of meetings to remove based on violations
        parallel: Whether to use parallel processing

    Returns:
        Tuple containing a boolean indicating success and the number of meetings inserted
    """
    start_time = time.time()
    
    # Ruin phase - remove meetings with highest violations
    removed_meetings = _violation_based_ruin(schedule, compatible_judges_dict, compatible_rooms_dict, percentage, in_parallel)
    
    # Stop if no meetings were removed
    if not removed_meetings:
        return False, 0
    
    ruin_time = time.time() - start_time
    print(f"Ruined {len(removed_meetings)} meetings in {ruin_time:.2f} seconds")
    
    # Recreate phase - use regret-based insertion
    recreate_start = time.time()
    num_inserted = _regret_based_insert(schedule, compatible_judges_dict, compatible_rooms_dict, removed_meetings, in_parallel)
    recreate_time = time.time() - recreate_start
    
    print(f"Recreated {num_inserted} meetings in {recreate_time:.2f} seconds")
    print(f"Total R&R time: {time.time() - start_time:.2f} seconds")
    
    # Return success status and metrics
    return (num_inserted > 0), num_inserted

def _calculate_meeting_violations_parallel(args) -> Tuple[Meeting, float]:
    """Helper function for parallel violation calculation.
    
    Returns:
        Tuple containing the meeting and its delta score
    """
    schedule, meeting = args    
    
    # Create a delete move for the meeting
    delete_move = generate_specific_delete_move(schedule, meeting.meeting_id)
    
    # Calculate the delta score (negative delta means removing improves score)
    delta = calculate_delta_score(schedule, delete_move)
    
    # Return the meeting and improvement (negative value = higher violations)
    return meeting, delta


def _worker_initializer(init_schedule): #NOTE We do this because spawning a subprocess with concurrent.futures.ProcessPoolExecutor initializes a new process with its own Python interpreter and global variables, which are not initialized
    initialize_compatibility_matricies(schedule=init_schedule) 
    _initialize_constraint_weights(schedule=init_schedule) 
    #TODO this could be done better, using shared_memory from multiprocessing and pickle. But we do this because it works and time is money $$$

def _violation_based_ruin(schedule: Schedule, compatible_judges_dict: dict[int, list[Judge]], compatible_rooms_dict: dict[int, list[Room]], percentage: float, in_parallel: bool = True) -> List[Dict]:
    # convert percentage to int
    percentage = int(percentage * 100)
    """
    Remove a percentage of meetings with the highest constraint violations.
    
    Args:
        schedule: Schedule to modify
        percentage: Percentage of meetings to remove
        parallel: Whether to use parallel processing for calculating violations
        
    Returns:
        List of removed meeting info dictionaries
    """
    planned_meetings: list[Meeting] = schedule.get_all_planned_meetings()
    if not planned_meetings:
        return []
    
    print(f"Calculating violations for {len(planned_meetings)} meetings...")
    start_time = time.time()
    
    # Calculate violations for each meeting
    meeting_violations = []
    
    if in_parallel and len(planned_meetings) > 10:  # Only parallelize for significant workloads
        # Prepare arguments for parallel execution
        args_list = [(schedule, meeting) for meeting in planned_meetings]
        
        # Use ProcessPoolExecutor for parallel execution
        with ProcessPoolExecutor(initializer=_worker_initializer, initargs=(schedule,)) as executor:
            try:
                results = list(executor.map(_calculate_meeting_violations_parallel, args_list, timeout=120))
                meeting_violations: List[Tuple[Meeting, int]] = results # List of tuples (meeting, delta)
            except TimeoutError:
                print("Error: Violation calculation timed out. Proceeding with available results.")
            except Exception as e:
                print(f"Error during parallel violation calculation: {e}")    
    else:
        # Sequential calculation
        for meeting in planned_meetings:
            violation_score = _calculate_meeting_violations_parallel((schedule, meeting))
            meeting_violations.append(violation_score)
    
    print(f"Violation calculation took {time.time() - start_time:.2f} seconds")
    
    # Sort by violation score (most violating first - lowest/most negative delta)
    meeting_violations.sort(key=lambda x: x[1])
    
    # Determine number of meetings to remove
    num_to_remove = max(1, int(len(planned_meetings) * percentage / 100))
    meetings_to_remove = [meeting for meeting, _ in meeting_violations[:num_to_remove]]
    
    print(f"Top {num_to_remove} meeting violations with deltas: {[(pair[0].meeting_id, pair[1]) for pair in meeting_violations[:num_to_remove]]}")
    print(f"Removing {len(meetings_to_remove)} most violating meetings")
    
    # Remove the meetings
    removed_meetings = []
    for meeting in meetings_to_remove:
        # Store the meeting information before removal
        removed_meeting_info = {
            'meeting': meeting,
            'judge': meeting.judge,
            'room': meeting.room
        }
        removed_meetings.append(removed_meeting_info)
        
        # Create and apply delete move
        move = generate_specific_delete_move(schedule, meeting.meeting_id)
        do_move(move, schedule)
    
    return removed_meetings

def _is_position_available(schedule: Schedule, meeting, judge, room, day, start_timeslot) -> bool:
    """
    Check if a position is available for insertion without causing double booking.
    
    Args:
        schedule: Current schedule
        meeting: Meeting to insert
        judge: Judge to assign
        room: Room to assign
        day: Day to insert
        start_timeslot: Starting timeslot
        
    Returns:
        True if position is available, False otherwise
    """
    # Calculate meeting duration in timeslots
    meeting_duration = (meeting.meeting_duration // schedule.granularity) + (1 if meeting.meeting_duration % schedule.granularity > 0 else 0)
    
    # Check each timeslot needed by the meeting
    for offset in range(meeting_duration):
        current_timeslot = start_timeslot + offset
        
        # Handle day spillover
        current_day = day
        if current_timeslot > schedule.timeslots_per_work_day:
            current_day += (current_timeslot - 1) // schedule.timeslots_per_work_day
            current_timeslot = ((current_timeslot - 1) % schedule.timeslots_per_work_day) + 1
            
        # If we go beyond allowed days, position isn't available
        if current_day > schedule.work_days:
            return False
        
        # Check if the judge or room is already booked
        if current_day in schedule.appointments_by_day_and_timeslot and current_timeslot in schedule.appointments_by_day_and_timeslot[current_day]:
            for appointment in schedule.appointments_by_day_and_timeslot[current_day][current_timeslot]:
                if appointment.judge.judge_id == judge.judge_id:
                    return False
                if appointment.room.room_id == room.room_id:
                    return False
    
    return True

def _calculate_insertion_score_parallel(args):
    """Helper function for parallel insertion score calculation."""
    schedule, meeting, judge, room, day, start_timeslot = args
    
    # Create a temporary insertion move
    temp_move = generate_specific_insert_move(
        schedule=schedule,
        meeting=meeting,
        judge=judge,
        room=room,
        day=day,
        start_timeslot=start_timeslot
    )
    
    # Temporarily assign judge and room for scoring
    original_judge = meeting.judge
    original_room = meeting.room
    meeting.judge = judge
    meeting.room = room
    
    # Calculate score
    delta = calculate_delta_score(schedule, temp_move)
    
    # Reset judge and room
    meeting.judge = original_judge
    meeting.room = original_room
    
    return (delta, day, start_timeslot, judge, room)


def _regret_based_insert(schedule: Schedule, compatible_judges_dict, compatible_rooms_dict,
                         removed_meetings, parallel: bool = True) -> int:
    """
    Insert meetings using regret-based insertion, checking availability dynamically.
    Specifically, 2-regret insert with a maintained list of best positions dynamic availability check. 
    
    Args:
        schedule: The schedule to modify
        compatible_judges_dict: Dictionary of compatible judges for each meeting
        compatible_rooms_dict: Dictionary of compatible rooms for each meeting
        removed_meetings: List of dicts with meeting info to reinsert
        parallel: Whether to use parallel processing for calculating scores

    Returns:
        Number of meetings successfully inserted
    """
    if not removed_meetings:
        return 0

    print(f"Starting regret-based insertion for {len(removed_meetings)} meetings")

    # Sort meetings by duration (longest first)
    removed_meetings.sort(key=lambda x: x['meeting'].meeting_duration, reverse=True)

    # Store all evaluated positions and regrets for each meeting
    meeting_evaluations = [] # List to store tuples: (meeting, regret, sorted_positions_list)
                              # sorted_positions_list contains tuples: (delta, day, start_timeslot, judge, room)
    positions_evaluated = 0

    for removed_info in removed_meetings:
        meeting = removed_info['meeting']
        compatible_judges = compatible_judges_dict.get(meeting.case.case_id, []) # Use case_id if dict is keyed by case
        compatible_rooms = compatible_rooms_dict.get(meeting.case.case_id, [])   # Use case_id if dict is keyed by case

        if not compatible_judges or not compatible_rooms:
            print(f"Warning: No compatible judges or rooms for meeting {meeting.meeting_id}, skipping.")
            continue

        available_positions_args = []
        meeting_duration_slots = (meeting.meeting_duration // schedule.granularity) # + (1 if meeting.meeting_duration % schedule.granularity > 0 else 0) #NOTE this handles durations that are not multiples of granularity. But we should not need this if the input data is correct.

        for judge in compatible_judges:
            for room in compatible_rooms:
                for day in range(1, schedule.work_days + 1):
                    max_start = schedule.timeslots_per_work_day - meeting_duration_slots + 1
                    if max_start < 1: continue # Meeting too long for this day configuration. Shuouldn't happen, but just in case.

                    for start_time in range(1, max_start + 1, 2): # Step by 2 or 1 as desired
                        # Check initial availability (against schedule before insertions)
                        if _is_position_available(schedule, meeting, judge, room, day, start_time):
                            available_positions_args.append((schedule, meeting, judge, room, day, start_time))

        if not available_positions_args:
            print(f"Warning: No initially available positions found for meeting {meeting.meeting_id}, skipping.")
            continue

        positions_evaluated += len(available_positions_args)

        position_scores = [] # List of tuples: (delta, day, start_timeslot, judge, room)
        if parallel and len(available_positions_args) > 10:
            with ProcessPoolExecutor(initializer=_worker_initializer, initargs=(schedule,)) as executor:
                results = list(executor.map(_calculate_insertion_score_parallel, available_positions_args))
                position_scores.extend(results) # results are already (delta, day, start_timeslot, judge, room)
        else:
            for args in available_positions_args:
                 score_result = _calculate_insertion_score_parallel(args)
                 position_scores.append(score_result)

        position_scores.sort(key=lambda x: x[0]) # Sort by delta score #NOTE we dont use reverse=True, because we want the lowest delta first (negative delta = better score)

        regret = 0.0
        if len(position_scores) >= 2:
            best_delta = position_scores[0][0]
            second_best_delta = position_scores[1][0]
            regret = second_best_delta - best_delta
        elif len(position_scores) == 1:
            regret = float('inf') # Prioritize meetings with only one option (rare but possible)

        # Store the meeting, its regret, and its full sorted list of potential positions
        meeting_evaluations.append((meeting, regret, position_scores))

    print(f"Evaluated {positions_evaluated} initial positions for {len(meeting_evaluations)} meetings")

    meeting_evaluations.sort(key=lambda x: x[1], reverse=True) # Sort by regret (highest first)

    num_inserted = 0
    for meeting, regret, sorted_positions in meeting_evaluations:
        inserted_this_meeting = False
        print(f"Attempting insertion for meeting {meeting.meeting_id} (Regret: {regret:.2f})")

        # Iterate through the pre-calculated positions, starting with the best
        for position_info in sorted_positions:
            delta, day, start_timeslot, judge, room = position_info

            # Re-check availability against CURRENT schedule
            if _is_position_available(schedule, meeting, judge, room, day, start_timeslot):
                # Found the best *currently* available position from the initial list
                print(f"  Inserting meeting {meeting.meeting_id} at Day {day}, Slot {start_timeslot}, Judge {judge.judge_id}, Room {room.room_id}")

                insertion_move = generate_specific_insert_move(
                    schedule=schedule, 
                    meeting=meeting,
                    judge=judge,
                    room=room,
                    day=day,
                    start_timeslot=start_timeslot
                )

                # Execute the move, modifying the schedule
                do_move(insertion_move, schedule)
                num_inserted += 1
                inserted_this_meeting = True
                break # Stop searching for positions for this meeting

        if not inserted_this_meeting:
            print(f"  Warning: Could not find a currently available position for meeting {meeting.meeting_id} from its initial list. Leaving unplanned.")
            # Ensure the meeting is marked as unplanned if it wasn't inserted
            # if meeting not in schedule.unplanned_meetings: 
            #      # It should already be there from the ruin phase, but double-check
            #      # We need to make sure its judge/room are None if left unplanned
            #      meeting.judge = None
            #      meeting.room = None
            #      schedule.add_to_unplanned_meetings(meeting)


    return num_inserted<|MERGE_RESOLUTION|>--- conflicted
+++ resolved
@@ -13,20 +13,11 @@
 import time
 
 def apply_ruin_and_recreate(schedule: Schedule, 
-<<<<<<< HEAD
-                           compatible_judges_dict: dict[int, list[Judge]], 
-                           compatible_rooms_dict: dict[int, list[Room]], 
-                           strategy: RRStrategy,
-                           specific_resource: Optional[Union[Judge, Room, int]] = None, 
-                           percentage: int = 10) -> Tuple[bool, int]:
-    """Apply ruin and recreate with a given strategy.
-=======
                             compatible_judges_dict: dict[int, list[Judge]], 
                             compatible_rooms_dict: dict[int, list[Room]],
                             percentage: float = 0.1, #% of all meetings
                             in_parallel: bool = True) -> Tuple[bool, int]:
     """Apply violation-based ruin and regret-based recreate.
->>>>>>> 64c6b94e
     
     Args:
         schedule: The schedule to modify
