from src.base_model.schedule import Schedule

class Move:
    def __init__(self, meeting_id, appointments, 
                 old_judge=None, new_judge=None, 
                 old_room=None, new_room=None,
                 old_day=None, new_day=None,
<<<<<<< HEAD
                 old_start_timeslot=None, new_start_timeslot=None):
        self.case_id = case_id
=======
                 old_start_timeslot=None, new_start_timeslot=None,
                 timeslots_per_day=None):
        self.meeting_id = meeting_id
>>>>>>> 706df4de
        self.appointments = appointments  # List of affected appointments
        self.old_judge = old_judge
        self.new_judge = new_judge
        self.old_room = old_room
        self.new_room = new_room
        self.old_day = old_day
        self.new_day = new_day
        self.old_start_timeslot = old_start_timeslot  # 1-indexed timeslot within day
        self.new_start_timeslot = new_start_timeslot  # 1-indexed timeslot within day
        self.is_applied = False
    
    def __str__(self):
        move_type = []
        if self.new_judge:
            move_type.append(f"judge {self.old_judge} → {self.new_judge}")
        if self.new_room:
            move_type.append(f"room {self.old_room} → {self.new_room}")
        if self.new_day is not None:
            move_type.append(f"day {self.old_day} → {self.new_day}")
        if self.new_start_timeslot is not None:
            move_type.append(f"timeslot {self.old_start_timeslot} → {self.new_start_timeslot}")
        
        return f"Move(case {self.meeting_id}: {', '.join(move_type)})"


def do_move(move: Move) -> None:
    """
    Realize that this does not apply the move to the schedule!
    Instead, it updates the appointment chain that the move contains in place.
    This is a feature!
    """
    if move.is_applied:
        return
        
    if move.new_judge is not None:
        for app in move.appointments:
            app.judge = move.new_judge
            
    if move.new_room is not None:
        for app in move.appointments:
            app.room = move.new_room
            
    if move.new_day is not None:
        for app in move.appointments:
            app.day = move.new_day
    
    if move.new_start_timeslot is not None:
        for i, app in enumerate(move.appointments):
            app.timeslot_in_day = move.new_start_timeslot + i
            
    move.is_applied = True


def undo_move(move: Move) -> None:
    if not move.is_applied:
        return
        
    if move.old_judge:
        for app in move.appointments:
            app.judge = move.old_judge
            
    if move.old_room:
        for app in move.appointments:
            app.room = move.old_room
    
    if move.old_day is not None:
        for app in move.appointments:
            app.day = move.old_day
            
    if move.old_start_timeslot is not None:
        for i, app in enumerate(move.appointments):
            app.timeslot_in_day = move.old_start_timeslot + i
            
    move.is_applied = False

def apply_move_to_schedule(schedule: Schedule, move: Move) -> Schedule:
    """
    Do a move, apply it to a schedule and return the updated schedule. Simple
    """
    if not move.is_applied:
        do_move(move)
    
    move_case_id = move.case_id
    schedule.appointments = [app for app in schedule.appointments if app.case.case_id != move_case_id]
    schedule.appointments.extend(move.appointments)
    
    return schedule
    <|MERGE_RESOLUTION|>--- conflicted
+++ resolved
@@ -5,14 +5,8 @@
                  old_judge=None, new_judge=None, 
                  old_room=None, new_room=None,
                  old_day=None, new_day=None,
-<<<<<<< HEAD
                  old_start_timeslot=None, new_start_timeslot=None):
-        self.case_id = case_id
-=======
-                 old_start_timeslot=None, new_start_timeslot=None,
-                 timeslots_per_day=None):
         self.meeting_id = meeting_id
->>>>>>> 706df4de
         self.appointments = appointments  # List of affected appointments
         self.old_judge = old_judge
         self.new_judge = new_judge
