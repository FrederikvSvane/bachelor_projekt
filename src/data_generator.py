--- conflicted
+++ resolved
@@ -83,14 +83,7 @@
     covered_types = set()
 
     for i in range(1, n_judges + 1):
-<<<<<<< HEAD
-        # Generate random skills (2 skills per judge by default)
         all_types = list(Attribute)
-        gen.shuffle(all_types)
-        num_skills = min(3, max(1, gen.randint(1, 3)))  # Between 1 and 3 skills
-        skills = all_types[:num_skills]
-=======
-        all_types = list(Sagstype)
         
         if i == n_judges and len(covered_types) < len(all_types):
             # Last judge - ensure any remaining uncovered types are included
@@ -117,7 +110,6 @@
         # Update the covered types
         for skill in skills:
             covered_types.add(str(skill))
->>>>>>> e1ca65eb
         
         # Generate judge
         judge = {
