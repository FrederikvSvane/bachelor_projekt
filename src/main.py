--- conflicted
+++ resolved
@@ -96,23 +96,10 @@
             print("Using hybrid method (graph + local search)")
             initial_schedule: Schedule = generate_schedule_using_double_flow(parsed_data)
         elif args.method == 'graph':
-<<<<<<< HEAD
             print("Using graph-based scheduling method (no post-processing)")
             initial_schedule: Schedule = generate_schedule_using_double_flow(parsed_data)
         elif args.method == 'ls':
             print("Using linear assignment + local search method")
-=======
-            # Start time for graph-based scheduling
-            import time
-            start_time = time.time()
-            print("Using graph-based scheduling method")
-            initial_schedule: Schedule = generate_schedule_using_double_flow(parsed_data)
-            end_time = time.time()
-            elapsed_time = end_time - start_time
-            print(f"Graph-based scheduling completed in {elapsed_time:.2f} seconds")
-        elif args.method == 'heuristic':
-            print("Using heuristic-based scheduling method")
->>>>>>> d3eda506
             initial_schedule: Schedule = generate_schedule(parsed_data)
 
 
@@ -124,13 +111,8 @@
         
         #_______________________
         
-<<<<<<< HEAD
-        # Handle different methods
+        # # If using ILP or Graph, skip local search and just visualize
         if args.method == 'ilp' or args.method == 'graph':
-=======
-        # # If using ILP, skip local search and just visualize
-        if args.method == 'ilp':
->>>>>>> d3eda506
             result = calculate_full_score(initial_schedule)
             score = result[0]
             hard_violations = result[1]
